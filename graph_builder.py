import logging
logger = logging.getLogger(__name__)

from langgraph.graph import StateGraph, END
from memory.mem0_memory import Mem0Memory
from state import AgentGraphState
import os
import google.generativeai as genai
from google.generativeai.types import GenerationConfig
import json

# Import all the agent node functions
from graph.teaching_flow import create_teaching_subgraph
from graph.feedback_flow import create_feedback_subgraph
from graph.scaffolding_flow import create_scaffolding_subgraph
from graph.modeling_flow import create_modeling_subgraph
from graph.cowriting_flow import create_cowriting_subgraph
from graph.pedagogy_flow import create_pedagogy_subgraph

# Import shared agent node functions
from agents import (
    save_interaction_node,
    format_final_output_for_client_node,
    handle_welcome_node,
    student_data_node,
    welcome_prompt_node,
    conversation_handler_node,
    load_student_data_node,
    motivational_support_node,
    progress_reporter_node,
    inactivity_prompt_node,
    tech_support_acknowledger_node,
    prepare_navigation_node,
    session_wrap_up_node,
    finalize_session_in_mem0_node,
    initial_report_generation_node,
    error_generator_node,
    feedback_student_data_node,
    query_document_node,
    RAG_document_node,
    feedback_planner_node,
    feedback_generator_node,
    scaffolding_student_data_node,
    struggle_analyzer_node,
    scaffolding_retriever_node,
    scaffolding_planner_node,
    scaffolding_generator_node,
    pedagogy_generator_node,
    modelling_query_document_node,
    modelling_RAG_document_node,
    modelling_generator_node,
    modelling_output_formatter_node,
    teaching_rag_node,
    teaching_delivery_node,
    teaching_generator_node,
)

# Define node names for clarity
NODE_SAVE_INTERACTION = "save_interaction"
NODE_LOAD_STUDENT_DATA = "load_student_data"
NODE_CONVERSATION_HANDLER = "conversation_handler"
NODE_DEFAULT_FALLBACK = "default_fallback"
NODE_FORMAT_FINAL_OUTPUT = "format_final_output"
NODE_HANDLE_WELCOME = "handle_welcome"
NODE_STUDENT_DATA = "student_data"
NODE_WELCOME_PROMPT = "welcome_prompt"
NODE_MOTIVATIONAL_SUPPORT = "motivational_support"  # Added motivational node name
NODE_PROGRESS_REPORTER = "progress_reporter"  # Added progress reporter node name
NODE_INACTIVITY_PROMPT = "inactivity_prompt"  # Added inactivity prompt node name
NODE_TECH_SUPPORT_ACKNOWLEDGER = "tech_support_acknowledger"
NODE_PREPARE_NAVIGATION = "prepare_navigation"
NODE_SESSION_WRAP_UP = "session_wrap_up"
NODE_FINALIZE_SESSION_IN_MEM0 = "finalize_session_in_mem0"
NODE_INITIAL_REPORT_GENERATION = "initial_report_generation"
NODE_ERROR_GENERATION = "error_generation"
NODE_FEEDBACK_STUDENT_DATA = "feedback_student_data"
NODE_QUERY_DOCUMENT = "query_document"
NODE_RAG_DOCUMENT = "rag_document"
NODE_FEEDBACK_PLANNER = "feedback_planner"
NODE_FEEDBACK_GENERATOR = "feedback_generator"
NODE_SCAFFOLDING_STUDENT_DATA = "scaffolding_student_data"
NODE_STRUGGLE_ANALYZER = "struggle_analyzer"
NODE_SCAFFOLDING_RETRIEVER = "scaffolding_retriever"
NODE_SCAFFOLDING_PLANNER = "scaffolding_planner"
NODE_SCAFFOLDING_GENERATOR = "scaffolding_generator"
NODE_INITIAL_REPORT_GENERATION = "initial_report_generation"
NODE_PEDAGOGY_GENERATION = "pedagogy_generation"
NODE_MODELLING_QUERY_DOCUMENT = "modelling_query_document"
NODE_MODELLING_RAG_DOCUMENT = "modelling_rag_document"
NODE_MODELLING_GENERATOR = "modelling_generator"
NODE_MODELLING_OUTPUT_FORMATTER = "modelling_output_formatter"
NODE_TEACHING_RAG = "teaching_rag"
NODE_TEACHING_DELIVERY = "teaching_delivery"
NODE_TEACHING_GENERATOR = "teaching_generator"

# Define node names for subgraphs
NODE_TEACHING_MODULE = "TEACHING_MODULE"
NODE_FEEDBACK_MODULE = "FEEDBACK_MODULE"
NODE_SCAFFOLDING_MODULE = "SCAFFOLDING_MODULE"
NODE_MODELING_MODULE = "MODELING_MODULE"
NODE_COWRITING_MODULE = "COWRITING_MODULE"
NODE_PEDAGOGY_MODULE = "PEDAGOGY_MODULE"
NODE_P1_CURRICULUM_NAVIGATOR = "p1_curriculum_navigator"


# Define a router node (empty function that doesn't modify state)
async def router_node(state: AgentGraphState) -> dict:
    logger.info(
        f"Router node entry point activated for user {state.get('user_id', 'unknown_user')}"
    )
    return {}


# Router function after saving an interaction
async def route_after_save_interaction(state: AgentGraphState) -> str:
    if state.get("session_is_ending", False):
        logger.info(
            "Session is ending. Routing from SaveInteraction to FinalizeSessionInMem0."
        )
        return NODE_FINALIZE_SESSION_IN_MEM0
    else:
        logger.info("Session not ending. Interaction saved. Routing to END.")
        return END


# Placeholder for P1 Curriculum Navigator node
async def p1_curriculum_navigator_node(state: AgentGraphState) -> dict:
    logger.info(
        f"P1 Curriculum Navigator activated for user {state.get('user_id', 'unknown_user')}. Deciding next steps after teaching module."
    )
    # This node would typically set state to guide the next actions, e.g., next lesson, or switch to another mode.
    # For now, it prepares for a general conversation handler.
    return {"message": "Teaching module completed. Navigating to next steps."}


# Define the initial router function based on task_stage
# Router function after motivational support
async def route_after_motivation(state: AgentGraphState) -> str:
    hint = state.get("next_node_hint_from_motivation")
    logger.info(f"Routing after motivational support. Hint: {hint}")
    if hint and hint in [
        NODE_CONVERSATION_HANDLER,
        NODE_WELCOME_PROMPT,
        NODE_STUDENT_DATA,
        NODE_HANDLE_WELCOME,
    ]:  # Add other valid node names
        return hint
    # Add more sophisticated logic if the hint can be more complex
    # For example, if hint is 'REVIEW_COHERENCE_NOTES', map it to a specific graph node
    # if hint == "REVIEW_COHERENCE_NOTES":
    #     return "NODE_KNOWLEDGE_REVIEW_COHERENCE" # Assuming such a node exists
    logger.warning(
        f"No specific route or unknown hint '{hint}' after motivational support. Defaulting to conversation handler."
    )
    return "DEFAULT_FALLBACK_AFTER_MOTIVATION"  # Fallback to conversation_handler via the conditional edge map


async def initial_router_logic(state: AgentGraphState) -> str:
    next_task_details = state.get("next_task_details", {})
    user_id = state.get("user_id", "unknown_user")

    # Priority routing for specific task types like LESSON
    if next_task_details and next_task_details.get("type") == "LESSON":
        logger.info(f"Routing to TEACHING_MODULE for user {user_id}")
        return NODE_TEACHING_MODULE

    context = state.get("current_context")
    task_stage_from_context = None
    if context:
        task_stage_from_context = (
            getattr(context, "task_stage", None)
            if not isinstance(context, dict)
            else context.get("task_stage")
        )

    # Handle inactivity prompt first
    if task_stage_from_context == "SYSTEM_USER_INACTIVITY_DETECTED":
        logger.info(f"Detected user inactivity. Routing to NODE_INACTIVITY_PROMPT.")
        return NODE_INACTIVITY_PROMPT

    transcript = state.get("transcript")
    chat_history = state.get("chat_history")

    # Route based on task_stage from context
    if task_stage_from_context in ["ROX_WELCOME_INIT", "welcome_flow"]:
        return NODE_HANDLE_WELCOME
    if task_stage_from_context == "FEEDBACK_GENERATION":
        return NODE_FEEDBACK_MODULE
    if task_stage_from_context == "SCAFFOLDING_GENERATION":
        return NODE_SCAFFOLDING_MODULE
    if task_stage_from_context == "MODELLING_ACTIVITY_REQUESTED":
        return NODE_MODELING_MODULE
    if task_stage_from_context == "COWRITING_GENERATION":
        return NODE_COWRITING_MODULE
    if task_stage_from_context == "TEACHING_LESSON_REQUESTED":
        return NODE_TEACHING_MODULE
    if task_stage_from_context == "INITIAL_REPORT_GENERATION":
        return NODE_INITIAL_REPORT_GENERATION
    if task_stage_from_context == "PEDAGOGY_GENERATION":
        return NODE_PEDAGOGY_MODULE

<<<<<<< HEAD
    # Default to NLU based routing if no specific task_stage matches above
    api_key = os.getenv("GOOGLE_API_KEY")
    if not api_key:
        logger.error("GOOGLE_API_KEY environment variable is not set. Cannot perform NLU routing.")
        # Fallback if API key is missing, perhaps to a general handler or error state
        return NODE_CONVERSATION_HANDLER 
=======
    # If no transcript, route to welcome
    if not transcript or not transcript.strip():
        logger.info("Routing to: Handle Welcome (empty transcript)")
        return NODE_HANDLE_WELCOME

    # Keyword-based routing for progress and motivation
    lower_transcript = transcript.lower()
    progress_queries = [
        "how am i doing",
        "what's my progress",
        "am i improving",
        "my score went down",
        "check my progress",
        "show me my progress",
    ]
    if any(query in lower_transcript for query in progress_queries):
        logger.info(f"Detected progress query in transcript: {transcript}")
        state["triggering_event_for_motivation"] = None
        return NODE_PROGRESS_REPORTER

    if any(
        phrase in lower_transcript
        for phrase in ["frustrated", "nervous", "bored", "i can't do this"]
    ):
        logger.info(
            f"Detected potential need for motivational support in transcript: {transcript}"
        )
        state["triggering_event_for_motivation"] = (
            f"Detected sentiment in user transcript: {transcript}"
        )
        return NODE_MOTIVATIONAL_SUPPORT

    # NLU-based routing using Gemini
    api_key = os.getenv("GOOGLE_API_KEY")
    if not api_key:
        logger.error("GOOGLE_API_KEY environment variable is not set.")
        return NODE_DEFAULT_FALLBACK
>>>>>>> 3b853b8c

    try:
        genai.configure(api_key=api_key)
        model = genai.GenerativeModel(
            "gemini-1.5-flash",
            generation_config=GenerationConfig(response_mime_type="application/json"),
        )
        prompt = f"""
            You are an NLU assistant for the Rox AI Tutor. The student said: '{transcript}'.
            Chat History: {chat_history}
            Categorize the intent from: 'CONFIRM_START_SUGGESTED_TASK', 'REJECT_SUGGESTED_TASK_REQUEST_ALTERNATIVE', 
            'ASK_CLARIFYING_QUESTION_ABOUT_SUGGESTED_TASK', 'ASK_GENERAL_KNOWLEDGE_QUESTION', 'REQUEST_STATUS_DETAIL', 
            'GENERAL_CHITCHAT', 'REPORT_TECHNICAL_ISSUE', 'INTENT_TO_QUIT_SESSION', 'OTHER_OFF_TOPIC'.
            If 'ASK_GENERAL_KNOWLEDGE_QUESTION', extract 'extracted_topic'.
            If 'REPORT_TECHNICAL_ISSUE', extract 'issue_description' and 'reported_emotion'.
            Return JSON: {{"intent": "<INTENT>", "extracted_topic": "<topic>", "extracted_entities": {{"issue_description": "<desc>", "reported_emotion": "<emotion>"}}}}
            """
        response = model.generate_content(prompt)
<<<<<<< HEAD
        logger.debug(f"NLU Response Text for user {user_id}: {response.text}")

        # Check for progress-related queries before JSON parsing, as they are keyword-based
        progress_queries = [
            "how am i doing", "what's my progress", "am i improving", 
            "my score went down", "check my progress", "show me my progress"
        ]
        if transcript and any(query in transcript.lower() for query in progress_queries):
            logger.info(f"Detected progress query in transcript for user {user_id}: {transcript}")
            state['triggering_event_for_motivation'] = None # Clear motivational trigger if any
            return NODE_PROGRESS_REPORTER

        # Check for motivational triggers before JSON parsing
        if transcript and ("frustrated" in transcript.lower() or "nervous" in transcript.lower() or "bored" in transcript.lower() or "i can't do this" in transcript.lower()):
            logger.info(f"Detected potential need for motivational support in transcript for user {user_id}: {transcript}")
            state['triggering_event_for_motivation'] = f"Detected sentiment in user transcript: {transcript}"
            return NODE_MOTIVATIONAL_SUPPORT

        response_json = json.loads(response.text)
        intent = response_json.get("intent", "GENERAL_CHITCHAT")
        extracted_topic = response_json.get("extracted_topic", "")
        extracted_entities_from_nlu = response_json.get("extracted_entities", {})
        state['nlu_intent'] = intent

        if extracted_entities_from_nlu and isinstance(extracted_entities_from_nlu, dict) and (extracted_entities_from_nlu.get('issue_description') or extracted_entities_from_nlu.get('reported_emotion')):
            state['extracted_entities'] = extracted_entities_from_nlu
            logger.info(f"NLU extracted entities for technical issue for user {user_id}: {extracted_entities_from_nlu}")
        else:
            state['extracted_entities'] = {}

        logger.info(f"NLU Intent for user {user_id}: {intent}, Extracted Topic: {extracted_topic}, Extracted Entities: {state.get('extracted_entities')}")

        if intent == "INTENT_TO_QUIT_SESSION":
            logger.info(f"Routing to NODE_SESSION_WRAP_UP for user {user_id}.")
            return NODE_SESSION_WRAP_UP
        elif intent == "REPORT_TECHNICAL_ISSUE":
            logger.info(f"Routing to NODE_TECH_SUPPORT_ACKNOWLEDGER for user {user_id}.")
            return NODE_TECH_SUPPORT_ACKNOWLEDGER
        elif intent == "CONFIRM_START_SUGGESTED_TASK":
            next_task_details = state.get("next_task_details")
            if next_task_details and isinstance(next_task_details, dict) and next_task_details.get("page_target"):
                logger.info(f"Routing to NODE_PREPARE_NAVIGATION for user {user_id}.")
                return NODE_PREPARE_NAVIGATION
            else:
                logger.warning(f"Intent is CONFIRM_START_SUGGESTED_TASK for user {user_id}, but 'next_task_details' are missing/invalid. Routing to NODE_CONVERSATION_HANDLER.")
                state['missing_next_task_for_confirmation'] = True
                return NODE_CONVERSATION_HANDLER
        # Fallback for other intents or if logic above doesn't return
        logger.info(f"Routing to NODE_CONVERSATION_HANDLER for user {user_id} with intent: {intent}")
        return NODE_CONVERSATION_HANDLER
=======
        response_json = json.loads(response.text)
        intent = response_json.get("intent", "GENERAL_CHITCHAT")
        state["nlu_intent"] = intent
        state["extracted_entities"] = response_json.get("extracted_entities", {})

        logger.info(f"NLU Intent: {intent}, Entities: {state['extracted_entities']}")

        route_destination = NODE_CONVERSATION_HANDLER  # Default to conversation handler

        if intent == "INTENT_TO_QUIT_SESSION":
            route_destination = NODE_SESSION_WRAP_UP
        elif intent == "REPORT_TECHNICAL_ISSUE":
            route_destination = NODE_TECH_SUPPORT_ACKNOWLEDGER
        elif intent == "CONFIRM_START_SUGGESTED_TASK":
            if next_task_details and next_task_details.get("page_target"):
                route_destination = NODE_PREPARE_NAVIGATION
            else:
                logger.warning(
                    "CONFIRM_START_SUGGESTED_TASK intent, but no next_task_details. Clarifying."
                )
                state["missing_next_task_for_confirmation"] = True
                route_destination = NODE_CONVERSATION_HANDLER

        logger.info(f"Final routing decision: '{route_destination}'")
        return route_destination

    except Exception as e:
        logger.error(f"Error in Gemini NLU processing: {e}", exc_info=True)
        return NODE_DEFAULT_FALLBACK
>>>>>>> 3b853b8c

    except json.JSONDecodeError as e:
        logger.error(f"JSONDecodeError in initial_router_logic for user {user_id}: {e}. Response text: {response.text if 'response' in locals() else 'Response object not available'}")
        return NODE_CONVERSATION_HANDLER # Fallback on JSON parsing error
    except Exception as e:
        logger.error(f"Error in initial_router_logic NLU processing for user {user_id}: {e}")
        return NODE_CONVERSATION_HANDLER # Fallback for any other NLU error



def build_graph():
    """Builds and compiles the LangGraph application with the P1 and P2 submission flows."""
    logger.info("Building LangGraph with AgentGraphState...")
    NODE_ROUTER = "router"

    # Instantiate the checkpointer for state persistence
    checkpointer = Mem0Memory()

    workflow = StateGraph(AgentGraphState)

    # Add nodes for core components
    workflow.add_node(NODE_SAVE_INTERACTION, save_interaction_node)
    workflow.add_node(NODE_LOAD_STUDENT_DATA, load_student_data_node)
    workflow.add_node(NODE_CONVERSATION_HANDLER, conversation_handler_node)
    workflow.add_node(NODE_FORMAT_FINAL_OUTPUT, format_final_output_for_client_node)
    workflow.add_node(NODE_HANDLE_WELCOME, handle_welcome_node)
    workflow.add_node(NODE_STUDENT_DATA, student_data_node)
    workflow.add_node(NODE_WELCOME_PROMPT, welcome_prompt_node)

    workflow.add_node(
        NODE_MOTIVATIONAL_SUPPORT, motivational_support_node
    )  # Added motivational node
    workflow.add_node(
        NODE_PROGRESS_REPORTER, progress_reporter_node
    )  # Added progress reporter node
    workflow.add_node(
        NODE_INACTIVITY_PROMPT, inactivity_prompt_node
    )  # Added inactivity prompt node
    workflow.add_node(
        NODE_TECH_SUPPORT_ACKNOWLEDGER, tech_support_acknowledger_node
    )  # Added tech support node
    workflow.add_node(
        NODE_PREPARE_NAVIGATION, prepare_navigation_node
    )  # Added prepare_navigation_node
    workflow.add_node(
        NODE_SESSION_WRAP_UP, session_wrap_up_node
    )  # Added session_wrap_up_node
    workflow.add_node(
        NODE_FINALIZE_SESSION_IN_MEM0, finalize_session_in_mem0_node
    )  # Added finalize_session_in_mem0_node
    workflow.add_node(NODE_ERROR_GENERATION, error_generator_node)
    workflow.add_node(NODE_FEEDBACK_STUDENT_DATA, feedback_student_data_node)
    workflow.add_node(NODE_QUERY_DOCUMENT, query_document_node)
    workflow.add_node(NODE_RAG_DOCUMENT, RAG_document_node)
    workflow.add_node(NODE_FEEDBACK_PLANNER, feedback_planner_node)
    workflow.add_node(NODE_FEEDBACK_GENERATOR, feedback_generator_node)

    # Add scaffolding system nodes
    workflow.add_node(NODE_SCAFFOLDING_STUDENT_DATA, scaffolding_student_data_node)
    workflow.add_node(NODE_STRUGGLE_ANALYZER, struggle_analyzer_node)
    workflow.add_node(NODE_SCAFFOLDING_RETRIEVER, scaffolding_retriever_node)
    workflow.add_node(NODE_SCAFFOLDING_PLANNER, scaffolding_planner_node)
    workflow.add_node(NODE_SCAFFOLDING_GENERATOR, scaffolding_generator_node)

    workflow.add_node(NODE_INITIAL_REPORT_GENERATION, initial_report_generation_node)
    workflow.add_node(NODE_PEDAGOGY_GENERATION, pedagogy_generator_node)

    # Modelling System Nodes
    workflow.add_node(NODE_MODELLING_QUERY_DOCUMENT, modelling_query_document_node)
    workflow.add_node(NODE_MODELLING_RAG_DOCUMENT, modelling_RAG_document_node)
    workflow.add_node(NODE_MODELLING_GENERATOR, modelling_generator_node)
    workflow.add_node(NODE_MODELLING_OUTPUT_FORMATTER, modelling_output_formatter_node)

    # Teaching System Nodes
    workflow.add_node(NODE_TEACHING_RAG, teaching_rag_node)
    workflow.add_node(
        NODE_TEACHING_DELIVERY, teaching_delivery_node
    )  # This might become obsolete or used for non-LLM paths
    workflow.add_node(NODE_TEACHING_GENERATOR, teaching_generator_node)

    workflow.add_node(NODE_ROUTER, router_node)

    # Instantiate and add all subgraphs
    teaching_subgraph_instance = create_teaching_subgraph()
    feedback_subgraph_instance = create_feedback_subgraph()
    scaffolding_subgraph_instance = create_scaffolding_subgraph()
    modeling_subgraph_instance = create_modeling_subgraph()
    cowriting_subgraph_instance = create_cowriting_subgraph()
    pedagogy_subgraph_instance = create_pedagogy_subgraph()

    workflow.add_node(NODE_TEACHING_MODULE, teaching_subgraph_instance)
    workflow.add_node(NODE_FEEDBACK_MODULE, feedback_subgraph_instance)
    workflow.add_node(NODE_SCAFFOLDING_MODULE, scaffolding_subgraph_instance)
    workflow.add_node(NODE_MODELING_MODULE, modeling_subgraph_instance)
    workflow.add_node(NODE_COWRITING_MODULE, cowriting_subgraph_instance)
    workflow.add_node(NODE_PEDAGOGY_MODULE, pedagogy_subgraph_instance)

    workflow.add_node(NODE_P1_CURRICULUM_NAVIGATOR, p1_curriculum_navigator_node)

    workflow.set_entry_point(NODE_ROUTER)

    # Conditional Edges from the main router
    path_map = {
        NODE_HANDLE_WELCOME: NODE_HANDLE_WELCOME,
        NODE_TEACHING_MODULE: NODE_TEACHING_MODULE,
        NODE_FEEDBACK_MODULE: NODE_FEEDBACK_MODULE,
        NODE_SCAFFOLDING_MODULE: NODE_SCAFFOLDING_MODULE,
        NODE_MODELING_MODULE: NODE_MODELING_MODULE,
        NODE_COWRITING_MODULE: NODE_COWRITING_MODULE,
        NODE_PEDAGOGY_MODULE: NODE_PEDAGOGY_MODULE,
        NODE_INITIAL_REPORT_GENERATION: NODE_INITIAL_REPORT_GENERATION,
        NODE_INACTIVITY_PROMPT: NODE_INACTIVITY_PROMPT,
        NODE_CONVERSATION_HANDLER: NODE_LOAD_STUDENT_DATA, # Now routes to load memory first
        NODE_MOTIVATIONAL_SUPPORT: NODE_MOTIVATIONAL_SUPPORT,
        NODE_PROGRESS_REPORTER: NODE_PROGRESS_REPORTER,
        NODE_TECH_SUPPORT_ACKNOWLEDGER: NODE_TECH_SUPPORT_ACKNOWLEDGER,
        NODE_PREPARE_NAVIGATION: NODE_PREPARE_NAVIGATION,
        NODE_SESSION_WRAP_UP: NODE_SESSION_WRAP_UP,
<<<<<<< HEAD
        "DEFAULT_FALLBACK": NODE_LOAD_STUDENT_DATA # Now the fallback routes to load memory first
=======
        "DEFAULT_FALLBACK": NODE_CONVERSATION_HANDLER,
>>>>>>> 3b853b8c
    }
    workflow.add_conditional_edges(NODE_ROUTER, initial_router_logic, path_map)

    # Conditional Edges from Motivational Support Node
    motivational_support_path_map = {
        NODE_CONVERSATION_HANDLER: NODE_LOAD_STUDENT_DATA, # Now routes to load memory first
        NODE_WELCOME_PROMPT: NODE_WELCOME_PROMPT,
        NODE_STUDENT_DATA: NODE_STUDENT_DATA,
        NODE_HANDLE_WELCOME: NODE_HANDLE_WELCOME,
        "DEFAULT_FALLBACK_AFTER_MOTIVATION": NODE_CONVERSATION_HANDLER  # As per route_after_motivation logic
    }
    workflow.add_conditional_edges(
        NODE_MOTIVATIONAL_SUPPORT,
        route_after_motivation,
        motivational_support_path_map
    )

    # Edges for flows that are NOT subgraphs
    workflow.add_edge(NODE_HANDLE_WELCOME, NODE_STUDENT_DATA)
    workflow.add_edge(NODE_STUDENT_DATA, NODE_WELCOME_PROMPT)
    workflow.add_edge(NODE_WELCOME_PROMPT, NODE_FORMAT_FINAL_OUTPUT)
    workflow.add_edge(NODE_INITIAL_REPORT_GENERATION, NODE_FORMAT_FINAL_OUTPUT)
    
    # Updated conversation flow with memory loading first
    workflow.add_edge(NODE_LOAD_STUDENT_DATA, NODE_CONVERSATION_HANDLER)
    workflow.add_edge(NODE_CONVERSATION_HANDLER, NODE_FORMAT_FINAL_OUTPUT)
    workflow.add_edge(NODE_INACTIVITY_PROMPT, NODE_FORMAT_FINAL_OUTPUT)
    workflow.add_edge(NODE_TECH_SUPPORT_ACKNOWLEDGER, NODE_FORMAT_FINAL_OUTPUT)
    workflow.add_edge(NODE_PREPARE_NAVIGATION, NODE_FORMAT_FINAL_OUTPUT)
    workflow.add_edge(NODE_SESSION_WRAP_UP, NODE_FORMAT_FINAL_OUTPUT)
    workflow.add_edge(NODE_PROGRESS_REPORTER, NODE_FORMAT_FINAL_OUTPUT)

    # Session Wrap Up Path
    workflow.add_edge(
        NODE_SESSION_WRAP_UP, NODE_FORMAT_FINAL_OUTPUT
    )  # Wrap-up message needs formatting

    # Common path after output is formatted
    workflow.add_edge(NODE_FORMAT_FINAL_OUTPUT, NODE_SAVE_INTERACTION)

    # Conditional path after interaction is saved
    workflow.add_conditional_edges(
        NODE_SAVE_INTERACTION,
        route_after_save_interaction,  # Decides if session finalization is needed
        {
            NODE_FINALIZE_SESSION_IN_MEM0: NODE_FINALIZE_SESSION_IN_MEM0,
            END: END,  # If route_after_save_interaction returns END (i.e., __end__), then terminate the graph.
            # This was an error in previous logic, FormatFinalOutput should not be hit again here.
            # Corrected to END for non-session-ending paths.
        },
    )
    # If session is NOT ending, route_after_save_interaction returns NODE_FORMAT_FINAL_OUTPUT.
    # This should be END, as formatting and saving are done.
    # Let's refine route_after_save_interaction to return END for the 'else' case.

    # Path after session data is finalized in Mem0
    workflow.add_edge(NODE_FINALIZE_SESSION_IN_MEM0, END)

    # Edges from subgraphs back to the main flow
    workflow.add_edge(NODE_FEEDBACK_MODULE, NODE_FORMAT_FINAL_OUTPUT)
    workflow.add_edge(NODE_SCAFFOLDING_MODULE, NODE_FORMAT_FINAL_OUTPUT)
    workflow.add_edge(NODE_MODELING_MODULE, NODE_FORMAT_FINAL_OUTPUT)
    workflow.add_edge(NODE_COWRITING_MODULE, NODE_FORMAT_FINAL_OUTPUT)

    # Edges for the teaching module flow
    workflow.add_edge(NODE_TEACHING_MODULE, NODE_P1_CURRICULUM_NAVIGATOR)
    workflow.add_edge(
        NODE_P1_CURRICULUM_NAVIGATOR, NODE_CONVERSATION_HANDLER
    )  # Or to another router/handler if needed

    # Initial report generation flow
    workflow.add_edge(NODE_INITIAL_REPORT_GENERATION, NODE_FORMAT_FINAL_OUTPUT)

    # Pedagogy generation flow
    workflow.add_edge(NODE_PEDAGOGY_MODULE, NODE_FORMAT_FINAL_OUTPUT)
    workflow.add_edge(NODE_INITIAL_REPORT_GENERATION, NODE_FORMAT_FINAL_OUTPUT)

    # Modelling system flow
    workflow.add_edge(NODE_MODELLING_QUERY_DOCUMENT, NODE_MODELLING_RAG_DOCUMENT)
    workflow.add_edge(NODE_MODELLING_RAG_DOCUMENT, NODE_MODELLING_GENERATOR)
    workflow.add_edge(NODE_MODELLING_GENERATOR, NODE_MODELLING_OUTPUT_FORMATTER)
    workflow.add_edge(NODE_MODELLING_OUTPUT_FORMATTER, NODE_FORMAT_FINAL_OUTPUT)

    # Teaching System Edges (LLM-based flow)
    workflow.add_edge(
        NODE_TEACHING_RAG, NODE_TEACHING_GENERATOR
    )  # RAG output goes to the new generator
    workflow.add_edge(
        NODE_TEACHING_GENERATOR, NODE_FORMAT_FINAL_OUTPUT
    )  # Generator output goes to formatter

    # Compile the graph with the checkpointer
    toefl_tutor_graph = workflow.compile(checkpointer=checkpointer)
    logger.info("LangGraph compiled successfully with Mem0Memory checkpointer.")
    return toefl_tutor_graph


# To test the graph building process (optional, can be run directly)
if __name__ == "__main__":
    logging.basicConfig(level=logging.INFO)
    try:
        graph = build_graph()
        logger.info("Graph compiled successfully in __main__.")
    except Exception as e_build:
        logger.error(f"Error building graph in __main__: {e_build}", exc_info=True)<|MERGE_RESOLUTION|>--- conflicted
+++ resolved
@@ -199,14 +199,6 @@
     if task_stage_from_context == "PEDAGOGY_GENERATION":
         return NODE_PEDAGOGY_MODULE
 
-<<<<<<< HEAD
-    # Default to NLU based routing if no specific task_stage matches above
-    api_key = os.getenv("GOOGLE_API_KEY")
-    if not api_key:
-        logger.error("GOOGLE_API_KEY environment variable is not set. Cannot perform NLU routing.")
-        # Fallback if API key is missing, perhaps to a general handler or error state
-        return NODE_CONVERSATION_HANDLER 
-=======
     # If no transcript, route to welcome
     if not transcript or not transcript.strip():
         logger.info("Routing to: Handle Welcome (empty transcript)")
@@ -242,9 +234,8 @@
     # NLU-based routing using Gemini
     api_key = os.getenv("GOOGLE_API_KEY")
     if not api_key:
-        logger.error("GOOGLE_API_KEY environment variable is not set.")
-        return NODE_DEFAULT_FALLBACK
->>>>>>> 3b853b8c
+        logger.error("GOOGLE_API_KEY environment variable is not set. Cannot perform NLU routing.") # Using more descriptive error from HEAD
+        return NODE_DEFAULT_FALLBACK # Fallback from origin/subgraphs
 
     try:
         genai.configure(api_key=api_key)
@@ -263,88 +254,53 @@
             Return JSON: {{"intent": "<INTENT>", "extracted_topic": "<topic>", "extracted_entities": {{"issue_description": "<desc>", "reported_emotion": "<emotion>"}}}}
             """
         response = model.generate_content(prompt)
-<<<<<<< HEAD
+        user_id = state.get("user_id", "unknown_user") # Get user_id for logging
         logger.debug(f"NLU Response Text for user {user_id}: {response.text}")
 
-        # Check for progress-related queries before JSON parsing, as they are keyword-based
-        progress_queries = [
-            "how am i doing", "what's my progress", "am i improving", 
-            "my score went down", "check my progress", "show me my progress"
-        ]
-        if transcript and any(query in transcript.lower() for query in progress_queries):
-            logger.info(f"Detected progress query in transcript for user {user_id}: {transcript}")
-            state['triggering_event_for_motivation'] = None # Clear motivational trigger if any
-            return NODE_PROGRESS_REPORTER
-
-        # Check for motivational triggers before JSON parsing
-        if transcript and ("frustrated" in transcript.lower() or "nervous" in transcript.lower() or "bored" in transcript.lower() or "i can't do this" in transcript.lower()):
-            logger.info(f"Detected potential need for motivational support in transcript for user {user_id}: {transcript}")
-            state['triggering_event_for_motivation'] = f"Detected sentiment in user transcript: {transcript}"
-            return NODE_MOTIVATIONAL_SUPPORT
-
-        response_json = json.loads(response.text)
-        intent = response_json.get("intent", "GENERAL_CHITCHAT")
-        extracted_topic = response_json.get("extracted_topic", "")
-        extracted_entities_from_nlu = response_json.get("extracted_entities", {})
-        state['nlu_intent'] = intent
-
-        if extracted_entities_from_nlu and isinstance(extracted_entities_from_nlu, dict) and (extracted_entities_from_nlu.get('issue_description') or extracted_entities_from_nlu.get('reported_emotion')):
-            state['extracted_entities'] = extracted_entities_from_nlu
-            logger.info(f"NLU extracted entities for technical issue for user {user_id}: {extracted_entities_from_nlu}")
-        else:
-            state['extracted_entities'] = {}
-
-        logger.info(f"NLU Intent for user {user_id}: {intent}, Extracted Topic: {extracted_topic}, Extracted Entities: {state.get('extracted_entities')}")
-
-        if intent == "INTENT_TO_QUIT_SESSION":
-            logger.info(f"Routing to NODE_SESSION_WRAP_UP for user {user_id}.")
-            return NODE_SESSION_WRAP_UP
-        elif intent == "REPORT_TECHNICAL_ISSUE":
-            logger.info(f"Routing to NODE_TECH_SUPPORT_ACKNOWLEDGER for user {user_id}.")
-            return NODE_TECH_SUPPORT_ACKNOWLEDGER
-        elif intent == "CONFIRM_START_SUGGESTED_TASK":
-            next_task_details = state.get("next_task_details")
-            if next_task_details and isinstance(next_task_details, dict) and next_task_details.get("page_target"):
-                logger.info(f"Routing to NODE_PREPARE_NAVIGATION for user {user_id}.")
-                return NODE_PREPARE_NAVIGATION
+        # Keyword-based checks for progress/motivation are now done *before* this try block.
+
+        try:
+            response_json = json.loads(response.text)
+            intent = response_json.get("intent", "GENERAL_CHITCHAT")
+            extracted_topic = response_json.get("extracted_topic", "") 
+            extracted_entities_from_nlu = response_json.get("extracted_entities", {})
+            state['nlu_intent'] = intent
+
+            if extracted_entities_from_nlu and isinstance(extracted_entities_from_nlu, dict) and (extracted_entities_from_nlu.get('issue_description') or extracted_entities_from_nlu.get('reported_emotion')):
+                state['extracted_entities'] = extracted_entities_from_nlu
+                logger.info(f"NLU extracted entities for technical issue for user {user_id}: {extracted_entities_from_nlu}")
             else:
-                logger.warning(f"Intent is CONFIRM_START_SUGGESTED_TASK for user {user_id}, but 'next_task_details' are missing/invalid. Routing to NODE_CONVERSATION_HANDLER.")
-                state['missing_next_task_for_confirmation'] = True
-                return NODE_CONVERSATION_HANDLER
-        # Fallback for other intents or if logic above doesn't return
-        logger.info(f"Routing to NODE_CONVERSATION_HANDLER for user {user_id} with intent: {intent}")
-        return NODE_CONVERSATION_HANDLER
-=======
-        response_json = json.loads(response.text)
-        intent = response_json.get("intent", "GENERAL_CHITCHAT")
-        state["nlu_intent"] = intent
-        state["extracted_entities"] = response_json.get("extracted_entities", {})
-
-        logger.info(f"NLU Intent: {intent}, Entities: {state['extracted_entities']}")
-
-        route_destination = NODE_CONVERSATION_HANDLER  # Default to conversation handler
-
-        if intent == "INTENT_TO_QUIT_SESSION":
-            route_destination = NODE_SESSION_WRAP_UP
-        elif intent == "REPORT_TECHNICAL_ISSUE":
-            route_destination = NODE_TECH_SUPPORT_ACKNOWLEDGER
-        elif intent == "CONFIRM_START_SUGGESTED_TASK":
-            if next_task_details and next_task_details.get("page_target"):
-                route_destination = NODE_PREPARE_NAVIGATION
-            else:
-                logger.warning(
-                    "CONFIRM_START_SUGGESTED_TASK intent, but no next_task_details. Clarifying."
-                )
-                state["missing_next_task_for_confirmation"] = True
-                route_destination = NODE_CONVERSATION_HANDLER
-
-        logger.info(f"Final routing decision: '{route_destination}'")
-        return route_destination
-
-    except Exception as e:
-        logger.error(f"Error in Gemini NLU processing: {e}", exc_info=True)
-        return NODE_DEFAULT_FALLBACK
->>>>>>> 3b853b8c
+                state['extracted_entities'] = {}
+
+            logger.info(f"NLU Intent for user {user_id}: {intent}, Extracted Topic: {extracted_topic}, Extracted Entities: {state.get('extracted_entities')}")
+
+            route_destination = NODE_CONVERSATION_HANDLER  # Default route
+
+            if intent == "INTENT_TO_QUIT_SESSION":
+                logger.info(f"Routing to NODE_SESSION_WRAP_UP for user {user_id}.")
+                route_destination = NODE_SESSION_WRAP_UP
+            elif intent == "REPORT_TECHNICAL_ISSUE":
+                logger.info(f"Routing to NODE_TECH_SUPPORT_ACKNOWLEDGER for user {user_id}.")
+                route_destination = NODE_TECH_SUPPORT_ACKNOWLEDGER
+            elif intent == "CONFIRM_START_SUGGESTED_TASK":
+                next_task_details = state.get("next_task_details")
+                if next_task_details and isinstance(next_task_details, dict) and next_task_details.get("page_target"):
+                    logger.info(f"Routing to NODE_PREPARE_NAVIGATION for user {user_id}.")
+                    route_destination = NODE_PREPARE_NAVIGATION
+                else:
+                    logger.warning(f"Intent is CONFIRM_START_SUGGESTED_TASK for user {user_id}, but 'next_task_details' are missing/invalid. Routing to NODE_CONVERSATION_HANDLER.")
+                    state['missing_next_task_for_confirmation'] = True
+                    route_destination = NODE_CONVERSATION_HANDLER # Explicitly fall back here
+            
+            logger.info(f"Final NLU routing decision for user {user_id}: '{route_destination}' based on intent: {intent}")
+            return route_destination
+
+        except json.JSONDecodeError as e:
+            logger.error(f"JSONDecodeError in Gemini NLU response parsing for user {user_id}: {e}. Response text: {response.text if 'response' in locals() else 'Response object not available'}")
+            return NODE_CONVERSATION_HANDLER 
+        except Exception as e:
+            logger.error(f"Error processing Gemini NLU intent logic for user {user_id}: {e}", exc_info=True)
+            return NODE_DEFAULT_FALLBACK
 
     except json.JSONDecodeError as e:
         logger.error(f"JSONDecodeError in initial_router_logic for user {user_id}: {e}. Response text: {response.text if 'response' in locals() else 'Response object not available'}")
@@ -463,11 +419,7 @@
         NODE_TECH_SUPPORT_ACKNOWLEDGER: NODE_TECH_SUPPORT_ACKNOWLEDGER,
         NODE_PREPARE_NAVIGATION: NODE_PREPARE_NAVIGATION,
         NODE_SESSION_WRAP_UP: NODE_SESSION_WRAP_UP,
-<<<<<<< HEAD
         "DEFAULT_FALLBACK": NODE_LOAD_STUDENT_DATA # Now the fallback routes to load memory first
-=======
-        "DEFAULT_FALLBACK": NODE_CONVERSATION_HANDLER,
->>>>>>> 3b853b8c
     }
     workflow.add_conditional_edges(NODE_ROUTER, initial_router_logic, path_map)
 
