--- conflicted
+++ resolved
@@ -88,10 +88,8 @@
     "RAG_document_node",
     "feedback_planner_node",
     "feedback_generator_node",
-<<<<<<< HEAD
     "initial_report_generation_node",
     "pedagogy_generator_node",
-=======
 
     # Modelling System Nodes
     "modelling_query_document_node",
@@ -103,5 +101,4 @@
     "teaching_rag_node",
     "teaching_delivery_node",
     "teaching_generator_node",
->>>>>>> d91b1ea4
 ]