--- conflicted
+++ resolved
@@ -30,16 +30,16 @@
     """
     logger.info("---Executing Pedagogy Generator Node (Layered Content Version)---")
     try:
-<<<<<<< HEAD
+
         rag_data = state.get("rag_document_data")
         if not rag_data:
             raise ValueError("Pedagogy generator received no RAG documents from state.")
-=======
+
         # 1. Get initial report content from state
         initial_report = state.get("initial_report_content", "")
         if not initial_report:
             raise ValueError("No initial report content found in state.")
->>>>>>> 615fe772
+
 
         student_context = {col: state.get(col, 'Not specified') for col in query_columns}
 
