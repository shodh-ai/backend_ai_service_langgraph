--- conflicted
+++ resolved
@@ -73,16 +73,15 @@
         diagnosis_result=None,
         output_content=None,
         feedback_content=None,
-<<<<<<< HEAD
-        estimated_overall_english_comfort_level=request_data.current_context.estimated_english_comfort_level,
-        initial_impression=request_data.current_context.initial_impression,
-        fluency=request_data.current_context.fluency,
-        grammar=request_data.current_context.grammar,
-        vocabulary=request_data.current_context.vocabulary,
-        question_one_answer=request_data.current_context.question_one_answer,
-        question_two_answer=request_data.current_context.question_two_answer,
-        question_three_answer=request_data.current_context.question_three_answer,
-=======
+        # Fields from local feedback-system branch
+        estimated_overall_english_comfort_level=context.estimated_english_comfort_level,
+        initial_impression=context.initial_impression,
+        fluency=context.fluency,
+        grammar=context.grammar,
+        vocabulary=context.vocabulary,
+        question_one_answer=context.question_one_answer,
+        question_two_answer=context.question_two_answer,
+        question_three_answer=context.question_three_answer,
         # Explicitly add modelling context fields to the state
         example_prompt_text=context.example_prompt_text,
         student_goal_context=context.student_goal_context,
@@ -90,7 +89,6 @@
         teacher_initial_impression=context.teacher_initial_impression,
         student_struggle_context=context.student_struggle_context,
         english_comfort_level=context.english_comfort_level,
->>>>>>> d91b1ea4
     )
 
     try:
