--- conflicted
+++ resolved
@@ -22,12 +22,8 @@
 load_dotenv()
 print(f"--- DEBUG: MEM0_API_KEY is set to: {os.getenv('MEM0_API_KEY')} ---")
 from typing import Dict, Any, Optional, List
-<<<<<<< HEAD
-
-=======
 import socketio
 import asyncio
->>>>>>> 6872675a
 from graph_builder import build_graph
 from state import AgentGraphState
 from models import (
@@ -57,15 +53,8 @@
 logging.basicConfig(level=logging.INFO, format="%(asctime)s - %(name)s - %(levelname)s - %(message)s")
 logger = logging.getLogger("uvicorn.error") # Standard for Uvicorn, captures its logs and app logs if configured
 
-app = FastAPI(
-    title="TOEFL Tutor AI Service",
-    version="0.1.0",
-    description="A LangGraph-based AI service for TOEFL tutoring."
-)
-
-<<<<<<< HEAD
-# Add CORS middleware (from original app.py)
-=======
+app = FastAPI(title="TOEFL Tutor AI Backend", version="0.1.0")
+
 # Create a Socket.IO server instance
 sio = socketio.AsyncServer(
     async_mode='asgi',
@@ -81,7 +70,6 @@
     socketio_path='socket.io'  # This matches the client's default path
 )
 
->>>>>>> 6872675a
 app.add_middleware(
     CORSMiddleware,
     allow_origins=["*"], # Adjust in production
@@ -483,15 +471,6 @@
 async def health_check():
     return {"status": "healthy"}
 
-<<<<<<< HEAD
-if __name__ == "__main__":
-    import uvicorn
-    import os
-    # Use PORT from env, default to 8000 (common for dev, original used 5005)
-    port = int(os.getenv("PORT", "8001")) 
-    logger.info(f"Starting Uvicorn server on host 0.0.0.0:{port}")
-    uvicorn.run(app, host="0.0.0.0", port=port)
-=======
 
 # Socket.IO event handlers
 @sio.event
@@ -580,5 +559,4 @@
     import os
 
     # Use the Socket.IO app instead of just the FastAPI app
-    uvicorn.run(socket_app, host="0.0.0.0", port=int(os.getenv("PORT", "5005")))
->>>>>>> 6872675a
+    uvicorn.run(socket_app, host="0.0.0.0", port=int(os.getenv("PORT", "5005")))