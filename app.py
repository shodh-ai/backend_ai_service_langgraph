--- conflicted
+++ resolved
@@ -1,14 +1,12 @@
-<<<<<<< HEAD
+
 import os
 from dotenv import load_dotenv
 load_dotenv() # Load .env variables at the very beginning
 
-from fastapi import FastAPI, HTTPException
-=======
+
 # app.py
 from fastapi import FastAPI, HTTPException, Request
 from fastapi.responses import StreamingResponse
->>>>>>> ae1d88f5
 from fastapi.middleware.cors import CORSMiddleware
 # from fastapi.concurrency import run_in_threadpool # Not explicitly used in new version, can be removed if not needed elsewhere
 import logging
@@ -20,7 +18,6 @@
 
 from graph_builder import build_graph
 from state import AgentGraphState
-<<<<<<< HEAD
 from models import (
     InteractionRequest,
     InteractionResponse,
@@ -34,9 +31,7 @@
 logging.basicConfig(
     level=logging.DEBUG, format="%(asctime)s - %(name)s - %(levelname)s - %(message)s"
 )
-=======
-from models import InteractionRequest, InteractionResponse, ReactUIAction # Consolidate model imports
->>>>>>> ae1d88f5
+
 
 # Load environment variables from .env file
 load_dotenv()
@@ -65,7 +60,6 @@
 # Initialize the graph when the application starts
 toefl_tutor_graph = build_graph()
 
-<<<<<<< HEAD
 
 @app.post("/process_interaction", response_model=InteractionResponse)
 async def process_interaction_route(request_data: InteractionRequest):
@@ -122,79 +116,6 @@
         "english_comfort_level": context.english_comfort_level,
     }
 
-=======
-async def stream_langgraph_response(request_data: InteractionRequest):
-    """An async generator function that will stream the LangGraph output."""
-    initial_graph_state = AgentGraphState(
-        user_id=request_data.current_context.user_id,
-        session_id=request_data.session_id,
-        transcript=request_data.transcript,
-        current_context=request_data.current_context,
-        chat_history=request_data.chat_history,
-        # Initialize all other fields from AgentGraphState to None or default values
-        # This ensures all keys are present when the graph starts.
-        user_token=request_data.usertoken, # from original app.py
-        full_submitted_transcript=request_data.transcript if request_data.current_context.task_stage == "speaking_task_submitted" else None, # from original
-        question_stage=request_data.current_context.question_stage, # from original
-        student_memory_context=None,
-        task_stage=request_data.current_context.task_stage, # from current_context
-        next_task_details=None,
-        diagnosis_result=None, # from original
-        error_details=None, # Assuming this might be a field
-        document_query_result=None,
-        rag_query_result=None,
-        feedback_plan=None,
-        feedback_output=None,
-        feedback_content=None, # from original
-        scaffolding_analysis=None,
-        scaffolding_retrieval_result=None,
-        scaffolding_plan=None,
-        scaffolding_output=None,
-        teaching_module_state=None, 
-        p1_curriculum_navigator_output=None,
-        conversation_response=None,
-        output_content=None, # As per the user's new app.py
-    )
-    
-    config = {"configurable": {"thread_id": request_data.session_id}}
-    
-    logger.debug(f"Starting graph astream with initial state for session {request_data.session_id}")
-    async for chunk in toefl_tutor_graph.astream(initial_graph_state, config=config):
-        logger.debug(f"Graph stream chunk received: {chunk}")
-        
-        # The key in the chunk will be the name of the node that just ran.
-        # We are interested in the output from our designated output formatting node.
-        # In graph_builder.py, this is NODE_FORMAT_FINAL_OUTPUT, which is 'format_final_output_node'
-        if "format_final_output_node" in chunk: 
-            node_output = chunk.get("format_final_output_node", {})
-            
-            if "streaming_text_chunk" in node_output:
-                text_chunk = node_output.get("streaming_text_chunk")
-                if text_chunk:
-                    # Ensure text_chunk is serializable (e.g. string)
-                    sse_formatted_chunk = f"data: {json.dumps({'type': 'tts_chunk', 'content': str(text_chunk)})}\n\n"
-                    yield sse_formatted_chunk
-                    logger.debug(f"Yielded tts_chunk: {text_chunk}")
-
-            if "final_ui_actions" in node_output:
-                ui_actions = node_output.get("final_ui_actions")
-                if ui_actions:
-                    sse_formatted_chunk = f"data: {json.dumps({'type': 'ui_actions', 'content': ui_actions})}\n\n"
-                    yield sse_formatted_chunk
-                    logger.debug(f"Yielded ui_actions: {ui_actions}")
-        else:
-            # Log other node outputs if necessary for debugging, but don't stream them directly
-            # unless they are specifically formatted for streaming.
-            # Example: logger.debug(f"Node {list(chunk.keys())[0]} output: {list(chunk.values())[0]}")
-            pass
-
-    logger.debug(f"Graph astream finished for session {request_data.session_id}.")
-
-
-@app.post("/process_interaction_streaming", response_model=None) # Response model is handled by StreamingResponse
-async def process_interaction_streaming_route(request_data: InteractionRequest):
-    logger.info(f"Streaming request received for user '{request_data.current_context.user_id}' session '{request_data.session_id}'")
->>>>>>> ae1d88f5
     try:
         return StreamingResponse(stream_langgraph_response(request_data), media_type="text/event-stream")
     except Exception as e:
@@ -235,7 +156,7 @@
             conversation_response=None,
             output_content=None,
         )
-<<<<<<< HEAD
+
 
         # --- BEGIN Detailed final_state logging ---
         logger.warning(f"APP.PY: Received final_state type: {type(final_state)}")
@@ -336,64 +257,12 @@
 
         # Optional: Log the keys that will be sent for verification
         # logger.debug(f"InteractionResponse being sent with keys: {list(response.model_dump().keys())}")
-=======
-        config = {"configurable": {"thread_id": request_data.session_id}}
-        
-        logger.debug(f"Invoking graph with initial state for non-streaming: {initial_graph_state}")
-        final_state = await toefl_tutor_graph.ainvoke(initial_graph_state, config=config)
-        logger.debug(f"Graph invocation completed. Final state: {final_state}")
-        
-        # Logic from original /process_interaction endpoint to construct InteractionResponse
-        output_content_val: Optional[Dict[str, Any]] = final_state.get("output_content")
-        if output_content_val is None:
-            output_content_val = final_state.get("feedback_content", {})
-
-        response_text = ""
-        if output_content_val:
-            response_text = output_content_val.get(
-                "response",
-                output_content_val.get("text_for_tts", output_content_val.get("text", "")),
-            )
-
-        if not response_text:
-            response_text = "No response text was generated. Please check the system logs."
-            logger.warning(f"No response text in final_state for session {request_data.session_id}")
-
-        ui_actions_raw = None
-        if output_content_val:
-            ui_actions_raw = output_content_val.get("ui_actions") or output_content_val.get("dom_actions")
-            if ui_actions_raw:
-                for action in ui_actions_raw:
-                    if "action_type" in action: # Ensure consistent key naming
-                        action["action_type_str"] = action.pop("action_type")
-                    elif "action_type_str" not in action:
-                        action["action_type_str"] = None
-        
-        next_task = final_state.get("next_task_details")
-        if next_task:
-            if ui_actions_raw is None: ui_actions_raw = []
-            has_task_button = any(a.get("action_type_str") == "DISPLAY_NEXT_TASK_BUTTON" for a in ui_actions_raw)
-            if not has_task_button:
-                ui_actions_raw.append({
-                    "action_type_str": "SHOW_ALERT",
-                    "parameters": {"message": f"Next Task: {next_task.get('title', 'N/A')}\n{next_task.get('description', '')}"}
-                })
-
-        ui_actions_list: Optional[List[ReactUIAction]] = None
-        if ui_actions_raw:
-            ui_actions_list = [
-                ReactUIAction(
-                    action_type=a.get("action_type_str", ""),
-                    target_element_id=a.get("target_element_id") or a.get("targetElementId"),
-                    parameters=a.get("parameters", {})
-                ) for a in ui_actions_raw
-            ]
->>>>>>> ae1d88f5
+
 
         return InteractionResponse(response=response_text, ui_actions=ui_actions_list, session_id=request_data.session_id)
 
     except Exception as e:
-<<<<<<< HEAD
+
         logger.error(f"Exception in /process_interaction: {e}", exc_info=True)
         # The following import and print_exc are for more verbose console output if needed, 
         # but logger.error with exc_info=True should capture it well.
@@ -403,10 +272,7 @@
             status_code=500, detail=f"Internal Server Error during AI processing: {str(e)}"
         )
 
-=======
-        logger.error(f"Error in non-streaming endpoint: {e}", exc_info=True)
-        raise HTTPException(status_code=500, detail=f"Error processing non-streaming request: {str(e)}")
->>>>>>> ae1d88f5
+
 
 @app.get("/health")
 async def health_check():
